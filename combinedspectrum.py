"""
.. module:: CombinedSpectrum
    :platform: Windows
    :synopsis: Implementation of class for the simultaneous fitting of hyperfine
     structure spectra.

.. moduleauthor:: Wouter Gins <wouter.gins@fys.kuleuven.be>
.. moduleauthor:: Ruben de Groote <ruben.degroote@fys.kuleuven.be>
"""
import lmfit as lm
import matplotlib.pyplot as plt
import numpy as np
<<<<<<< HEAD
from satlas.spectrum import Spectrum
=======
import pandas as pd
import satlas.loglikelihood as llh
import satlas.profiles as p
import satlas.utilities as utils
from .wigner import wigner_6j as W6J
from .spectrum import Spectrum
>>>>>>> 335e605d


class CombinedSpectrum(Spectrum):

    """A class for combining different spectra (:class:`CombinedSpectrum`) or
    combining isomers/isotopes (:class:`IsomerSpectrum`, child class).

    Parameters
    ----------
    spectra: list of :class:`IsomerSpectrum` or :class:`SingleSpectrum` objects
        A list defining the different spectra."""

    def __init__(self, spectra):
        super(CombinedSpectrum, self).__init__()
        self.spectra = spectra
        self.shared = ['Al',
                       'Au',
                       'Bl',
                       'Bu',
                       'Cl',
                       'Cu',
                       'Offset']

    def sanitize_input(self, x, y, yerr=None):
        """Take the :attr:`x`, :attr:`y`, and :attr:`yerr` inputs, and sanitize
        them for the fit, meaning it should convert :attr:`y`/:attr:`yerr` to
        the output format of the class, and :attr:`x` to the input format of
        the class."""
        if isinstance(y, list):
            y = np.hstack(y)
        if yerr is not None:
            if isinstance(yerr, list):
                yerr = np.hstack(yerr)
        return x, y, yerr

    def params_from_var(self):
        """Combine the parameters from the subspectra into one Parameters
        instance.

        Returns
        -------
        params: Parameters instance describing the spectrum.

        Warning
        -------
        Black magic going on in here, especially in the block of code
        describing the shared parameters."""
        params = lm.Parameters()
        from .isomerspectrum import IsomerSpectrum
        for i, s in enumerate(self.spectra):
            p = s.params_from_var()
            keys = list(p.keys())
            for old_key in keys:
                new_key = 's' + str(i) + '_' + old_key
                p[new_key] = p.pop(old_key)
                for o_key in keys:
                    if p[new_key].expr is not None:
                        n_key = 's' + str(i) + '_' + o_key
                        p[new_key].expr = p[new_key].expr.replace(o_key, n_key)
            params += p

        for i, s in enumerate(self.spectra):
            for key in self.shared:
                if i == 0:
                    continue
                if isinstance(self.spectra[i], IsomerSpectrum):
                    for j, _ in enumerate(self.spectra[i].spectra):
                        first_key = 's0_s' + str(j) + '_' + key
                        new_key = 's' + str(j) + '_' + key
                        for p in params.keys():
                            if new_key in p:
                                if p.startswith('s0_'):
                                    pass
                                else:
                                    params[p].expr = first_key
                                    params[p].vary = False
                else:
                    if isinstance(self.spectra[0], IsomerSpectrum):
                        first_key = 's0_s0_' + key
                    else:
                        first_key = 's0_' + key
                    new_key = 's' + str(i) + '_' + key
                    for p in params.keys():
                        if new_key in p:
                            params[p].expr = first_key
                            params[p].vary = False
        return params

    def var_from_params(self, params):
        """Given a Parameters instance such as returned by the method
        :meth:`params_from_var`, set the parameters of the subspectra to the
        appropriate values.

        Parameters
        ----------
        params: Parameters
            Parameters instance containing the information for the variables.
        """
        from .isomerspectrum import IsomerSpectrum

        for i, s in enumerate(self.spectra):
            p = lm.Parameters()
            if isinstance(s, IsomerSpectrum):
                for j, spec in enumerate(s.spectra):
                    for key in params.keys():
                        k = 's{!s}_s{!s}_'.format(i, j)
                        if key.startswith(k):
                            dinkie = params[key]
                            new_name = key.split('_')
                            new_name = '_'.join(new_name[1:])
                            p.add(new_name, value=dinkie.value,
                                  vary=dinkie.vary, min=dinkie.min,
                                  max=dinkie.max, expr=dinkie.expr)
            else:
                for key in params.keys():
                    if key.startswith('s' + str(i) + '_'):
                        dinkie = params[key]
                        new_name = key.find('_') + 1
                        new_name = key[new_name:]
                        # new_name = ''.join(key.split('_')[1:])
                        p.add(new_name, value=dinkie.value, vary=dinkie.vary,
                              min=dinkie.min, max=dinkie.max, expr=dinkie.expr)
            s.var_from_params(p)

    def split_parameters(self, params):
        """Helper function to split the parameters of the IsomerSpectrum
        instance into a list of parameters suitable for each subspectrum.

        Parameters
        ----------
        params: Parameters
            Parameters of the :class:`IsomerSpectrum` instance.

        Returns
        -------
        p: list of Parameters
            A list of Parameters instances, each entry corresponding to the
            same entry in the attribute :attr:`spectra`."""
        p = []
        for i, _ in enumerate(self.spectra):
            par = lm.Parameters()
            for key in params:
                if key.startswith('s'+str(i)+'_'):
                    new_key = key[len('s'+str(i)+'_'):]
                    expr = params[key].expr
                    if expr is not None:
                        for k in params:
                            nk = k[len('s'+str(i)+'_'):]
                            expr = expr.replace(k, nk)
                    par.add(new_key,
                            value=params[key].value,
                            vary=params[key].vary,
                            min=params[key].min,
                            max=params[key].max,
                            expr=expr)
            p.append(par)
        return p

    def lnprior(self, params):
        """Defines the (uninformative) prior for all parameters.

        Parameters
        ----------
        params: Parameters
            Instance of Parameters with values to be used in the fit/walk

        Returns
        -------
        float
            If any of the parameters are out of bounds, returns :data:`-np.inf`
            , otherwise 1.0 is returned"""
        params = self.split_parameters(params)
        return np.sum([s.lnprior(par) for s, par in zip(self.spectra, params)])

    def seperate_response(self, x):
        return np.squeeze([s.seperate_response(X)
                           for s, X in zip(self.spectra, x)])

    ###############################
    #      PLOTTING ROUTINES      #
    ###############################

    def plot(self, xs=None, ys=None, yerrs=None,
             no_of_points=10**4, ax=None, show=True):
        """Routine that plots the hfs of all the spectra,
        possibly on top of experimental data.
        Parameters
        ----------
        x: list of arrays
            Experimental x-data. If list of Nones, a suitable region around
            the peaks is chosen to plot the hfs.
        y: list of arrays
            Experimental y-data.
        yerr: list of arrays
            Experimental errors on y.
        no_of_points: int
            Number of points to use for the plot of the hfs.
        ax: matplotlib axes object
            If provided, plots on this axis
        show: Boolean
            if True, the plot will be shown at the end.
<<<<<<< HEAD

=======
>>>>>>> 335e605d
        Returns
        -------
        None
        """
        if ax is None:
            fig, ax = plt.subplots(len(self.spectra), 1, sharex=True)
            toReturn = fig, ax
        else:
            toReturn = None
        if xs is None:
            xs = [None] * len(self.spectra)
        if ys is None:
            ys = [None] * len(self.spectra)
        if yerrs is None:
            yerrs = [None] * len(self.spectra)

        for i, (x, y, yerr, spec) in enumerate(zip(xs, ys, yerrs,
                                                   self.spectra)):
            if x is not None and y is not None:
                ax[i].errorbar(x, y, yerr, fmt='o', markersize=3)
            spec.plot(x, y, yerr, no_of_points, ax[i], show=False, label=False)

        ax[len(xs)-1].set_xlabel('Frequency (MHz)', fontsize=16)
        ax[0].set_ylabel('Counts', fontsize=16)

        plt.tight_layout()
        if show:
            plt.show()
        else:
            return toReturn

    def plot_spectroscopic(self, xs=None, ys=None,
<<<<<<< HEAD
                           no_of_points=10**4, ax=None):
=======
                           no_of_points=10**4, ax=None, show=True):
>>>>>>> 335e605d
        """Routine that plots the hfs of all the spectra, possibly on
        top of experimental data. It assumes that the y data is drawn from
        a Poisson distribution (e.g. counting data).
        Parameters
        ----------
        x: list of arrays
            Experimental x-data. If list of Nones, a suitable region around
            the peaks is chosen to plot the hfs.
        y: list of arrays
            Experimental y-data.
        yerr: list of arrays
            Experimental errors on y.
        no_of_points: int
            Number of points to use for the plot of the hfs.
        ax: matplotlib axes object
            If provided, plots on this axis
        show: Boolean
            if True, the plot will be shown at the end.
<<<<<<< HEAD

=======
>>>>>>> 335e605d
        Returns
        -------
        None"""

        if ys is not None and not any([y is None for y in ys]):
            yerrs = [np.sqrt(y + 1) for y in ys]
        else:
<<<<<<< HEAD
            yerrs = [None for y in ys]
        self.plot(xs, ys, yerrs, no_of_points, ax)
=======
            yerrs = [None for i in self.spectra]
        return self.plot(xs, ys, yerrs, no_of_points, ax, show)
>>>>>>> 335e605d

    def __call__(self, x):
        return np.hstack([s(X) for s, X in zip(self.spectra, x)])<|MERGE_RESOLUTION|>--- conflicted
+++ resolved
@@ -10,16 +10,12 @@
 import lmfit as lm
 import matplotlib.pyplot as plt
 import numpy as np
-<<<<<<< HEAD
-from satlas.spectrum import Spectrum
-=======
 import pandas as pd
-import satlas.loglikelihood as llh
-import satlas.profiles as p
-import satlas.utilities as utils
+import .loglikelihood as llh
+import .profiles as p
+import .utilities as utils
 from .wigner import wigner_6j as W6J
 from .spectrum import Spectrum
->>>>>>> 335e605d
 
 
 class CombinedSpectrum(Spectrum):
@@ -221,10 +217,6 @@
             If provided, plots on this axis
         show: Boolean
             if True, the plot will be shown at the end.
-<<<<<<< HEAD
-
-=======
->>>>>>> 335e605d
         Returns
         -------
         None
@@ -257,11 +249,7 @@
             return toReturn
 
     def plot_spectroscopic(self, xs=None, ys=None,
-<<<<<<< HEAD
-                           no_of_points=10**4, ax=None):
-=======
                            no_of_points=10**4, ax=None, show=True):
->>>>>>> 335e605d
         """Routine that plots the hfs of all the spectra, possibly on
         top of experimental data. It assumes that the y data is drawn from
         a Poisson distribution (e.g. counting data).
@@ -280,10 +268,6 @@
             If provided, plots on this axis
         show: Boolean
             if True, the plot will be shown at the end.
-<<<<<<< HEAD
-
-=======
->>>>>>> 335e605d
         Returns
         -------
         None"""
@@ -291,13 +275,8 @@
         if ys is not None and not any([y is None for y in ys]):
             yerrs = [np.sqrt(y + 1) for y in ys]
         else:
-<<<<<<< HEAD
-            yerrs = [None for y in ys]
-        self.plot(xs, ys, yerrs, no_of_points, ax)
-=======
             yerrs = [None for i in self.spectra]
         return self.plot(xs, ys, yerrs, no_of_points, ax, show)
->>>>>>> 335e605d
 
     def __call__(self, x):
         return np.hstack([s(X) for s, X in zip(self.spectra, x)])